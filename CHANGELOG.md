--- conflicted
+++ resolved
@@ -6,25 +6,23 @@
 and this project adheres to [Semantic Versioning](https://semver.org/spec/v2.0.0.html).
 
 ## [Unreleased]
-
-## [0.7.2] - 2025-12-26
-### Changed
-- Log `sourcemap_generator` result in trace logs by @daimond113
-<<<<<<< HEAD
+### Changed
 - Switch to croshet by @daimond113
-=======
-- Use string requires for Roblox packages if not originating from Wally by @daimond113
->>>>>>> 2b0a12ae
-
-### Fixed
-- Use `Command::exec` (or equivalents) to ensure processes get killed alongside us by @daimond113
-- Attempt to improve line ending errors in patches by @daimond113
 
 ### Removed
 - Drop `build_files` ([RFC](https://github.com/pesde-pkg/pesde/issues/57)) by @daimond113
 - Remove pesde-managed script inheritance by @daimond113
 - Remove scripts packages by @daimond113
 - Remove workspace packages, use the FS package source instead by @daimond113
+
+## [0.7.2] - 2025-12-26
+### Changed
+- Log `sourcemap_generator` result in trace logs by @daimond113
+- Use string requires for Roblox packages if not originating from Wally by @daimond113
+
+### Fixed
+- Use `Command::exec` (or equivalents) to ensure processes get killed alongside us by @daimond113
+- Attempt to improve line ending errors in patches by @daimond113
 
 ## [0.7.1] - 2025-08-24
 ### Fixed
